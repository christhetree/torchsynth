--- conflicted
+++ resolved
@@ -29,11 +29,7 @@
     },
     scripts=[],
     python_requires=">=3.6",
-<<<<<<< HEAD
-    install_requires=["numpy", "matplotlib", "scipy", "torch"],
-=======
     install_requires=["numpy", "scipy", "torch"],
->>>>>>> 19ccc3f1
     extras_require={
         "dev": ["pytest", "pytest-cov", "ipython", "librosa", "matplotlib"],
     },
