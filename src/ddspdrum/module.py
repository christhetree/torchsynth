--- conflicted
+++ resolved
@@ -443,18 +443,9 @@
         for i in range(len(audio)):
 
             # If there is a cutoff modulation envelope, update coefficients
-<<<<<<< HEAD
             if cutoff_mod_amount != 0.0:
                 cutoff = self.cutoff + cutoff_mod[i] * cutoff_mod_amount
                 coeff0, coeff1, rho = self.calculate_coefficients(cutoff)
-=======
-            if apply_modulation:
-                # BUG: Cutoff variable never used?
-                cutoff = self.cutoff + cutoff_mod[i] * cutoff_mod_amount  # noqa: F841
-                coeff0, coeff1, rho = self.calculate_coefficients(
-                    self.cutoff + cutoff_mod[i] * cutoff_mod_amount
-                )
->>>>>>> 170e0f84
 
             # Calculate each of the filter components
             hpf = coeff0 * (audio[i] - rho * h[0] - h[1])
