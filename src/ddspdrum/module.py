--- conflicted
+++ resolved
@@ -254,17 +254,10 @@
     Voltage controlled amplifier. Shapes amplitude of audio rate signal with control rate level.
     """
 
-<<<<<<< HEAD
-    def __init__(
-        self, sample_rate: int = SAMPLE_RATE, control_rate: int = CONTROL_RATE
-    ):
-        super().__init__(sample_rate=sample_rate, control_rate=control_rate)
-=======
     def __init__(self):
         super().__init__()
         self.__envelope = np.array([])
         self.__audio = np.array([])
->>>>>>> 082719c1
 
     def __call__(self, envelopecontrol: np.array, audiosample: np.array):
         envelopecontrol = np.clip(envelopecontrol, 0, 1)
