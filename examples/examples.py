--- conflicted
+++ resolved
@@ -390,7 +390,6 @@
 plt.plot(kick)
 ipd.Audio(kick, rate=sample_rate)
 
-<<<<<<< HEAD
 
 
 
@@ -477,7 +476,4 @@
     print(f"{p} grad1={sine_vco.torchparameters[p].grad.item()} grad2={sine_vco2.torchparameters[p].grad.item()}")
 # Both SineVCOs use the sample envelope
 for p in adsr.torchparameters:
-    print(f"{p} grad={adsr.torchparameters[p].grad.item()}")
-
-=======
->>>>>>> 19ccc3f1
+    print(f"{p} grad={adsr.torchparameters[p].grad.item()}")