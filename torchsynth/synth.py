from collections import OrderedDict
from typing import Any, Dict, List, Optional, Tuple
from typing import OrderedDict as OrderedDictType

import torch
import torch.tensor as tensor
from pytorch_lightning.core.lightning import LightningModule
from torch import Tensor as T

from torchsynth.config import SynthConfig
from torchsynth.module import (
    ADSR,
    LFO,
    VCA,
    AudioMixer,
    ControlRateUpsample,
    ControlRateVCA,
    ModulationMixer,
    MonophonicKeyboard,
    Noise,
    SineVCO,
    SquareSawVCO,
    SynthModule,
)
from torchsynth.parameter import ModuleParameter
from torchsynth.signal import Signal


class AbstractSynth(LightningModule):
    """
    Base class for synthesizers that combine one or more SynthModules
    to create a full synth architecture.

    Args:
        sample_rate (int): sample rate to run this synth at
        buffer_size (int): number of samples expected at output of child modules
    """

    def __init__(self, synthconfig: Optional[SynthConfig] = None, *args, **kwargs):
        super().__init__(*args, **kwargs)
        if synthconfig is not None:
            self.synthconfig = synthconfig
        else:
            # Use the default
            self.synthconfig = SynthConfig()

    @property
    def batch_size(self) -> T:
        assert self.synthconfig.batch_size.ndim == 0
        return self.synthconfig.batch_size

    @property
    def sample_rate(self) -> T:
        assert self.synthconfig.sample_rate.ndim == 0
        return self.synthconfig.sample_rate

    @property
    def buffer_size(self) -> T:
        assert self.synthconfig.buffer_size.ndim == 0
        return self.synthconfig.buffer_size

    @property
    def buffer_size_seconds(self) -> T:
        assert self.synthconfig.buffer_size_seconds.ndim == 0
        return self.synthconfig.buffer_size_seconds

    def add_synth_modules(
        self, modules: List[Tuple[str, SynthModule, Optional[Dict[str, Any]]]]
    ):
        """
        Add a set of named children TorchSynthModules to this synth. Registers them
        with the torch nn.Module so that all parameters are recognized.

        Args:
            modules List[Tuple[str, SynthModule, Optional[Dict[str, Any]]]]: A list of
                SynthModule classes with their names and any parameters to pass to
                their constructor.
        """

        for module_tuple in modules:
            if len(module_tuple) == 3:
                name, module, params = module_tuple
            else:
                name, module = module_tuple
                params = {}

            if not issubclass(module, SynthModule):
                raise TypeError(f"{module} is not a SynthModule")

            self.add_module(
                name, module(self.synthconfig, device=self.device, **params)
            )

    def get_parameters(
        self, include_frozen: bool = False
    ) -> OrderedDictType[Tuple[str, str], ModuleParameter]:
        """
        Returns a dictionary of ModuleParameters for this synth keyed
        on a tuple of the SynthModule name and the parameter name
        """
        parameters = []

        # Each parameter in this synth will have a unique combination of module name
        # and parameter name -- create a dictionary keyed on that.
        for module_name, module in sorted(self.named_modules()):
            # Make sure this is a SynthModule, b/c we are using ParameterDict
            # and ParameterDict is a module, we get those returned as well
            # TODO: see https://github.com/turian/torchsynth/issues/213
            if isinstance(module, SynthModule):
                for parameter in module.parameters():
                    if include_frozen or not ModuleParameter.is_parameter_frozen(
                        parameter
                    ):
                        parameters.append(
                            ((module_name, parameter.parameter_name), parameter)
                        )

        return OrderedDict(parameters)

    def set_parameters(self, params: Dict[Tuple, T], freeze: Optional[bool] = False):
        """
        Set parameters for synth by passing in a dictionary of modules and parameters.
        Can optionally freeze a parameter at this value to prevent further updates.
        """
        for (module_name, param_name), value in params.items():
            module = getattr(self, module_name)
            module.set_parameter(param_name, value.to(self.device))
            # Freeze this parameter at this value now if freeze is True
            if freeze:
                module.get_parameter(param_name).frozen = True

    def set_frozen_parameters(self, params: Dict[Tuple, float]):
        """
        Sets specific parameters within this Synth. All params within the batch
        will be set to the same value and frozen to prevent further updates.
        """
        params = {
            key: tensor([value] * self.batch_size, device=self.device)
            for key, value in params.items()
        }
        self.set_parameters(params, freeze=True)

    def freeze_parameters(self, params: List[Tuple]):
        """
        Freeze a set of parameters by passing in a tuple of the module and param name
        """
        for module_name, param_name in params:
            module = getattr(self, module_name)
            module.get_parameter(param_name).frozen = True

    def unfreeze_all_parameters(self):
        """
        Unfreeze all parameters in this synth
        """
        for param in self.parameters():
            if isinstance(param, ModuleParameter):
                param.frozen = False

    def _forward(self, *args: Any, **kwargs: Any) -> Signal:  # pragma: no cover
        """
        Each AbstractSynth should override this.
        """
        raise NotImplementedError("Derived classes must override this method")

    def forward(
        self, batch_idx: Optional[int] = None, *args: Any, **kwargs: Any
    ) -> Signal:  # pragma: no cover
        """
        Each AbstractSynth should override this.

        Args:
            batch_idx (Optional[int])   - If provided, we set the parameters of this
                                    synth for reproducibility, in a deterministic
                                    random way. If None (default), we just use
                                    the current module parameter settings.
        """
<<<<<<< HEAD
        if self.synthconfig.no_grad:
            with torch.no_grad():
                if batch_idx is not None:
                    self.randomize(seed=batch_idx)
                return self._forward(*args, **kwargs)
        else:
            if batch_idx is not None:
                self.randomize(seed=batch_idx)
            return self._forward(*args, **kwargs)
=======
        if batch_idx is not None:
            self.randomize(seed=batch_idx)
        else:
            if self.synthconfig.reproducible:
                raise ValueError(
                    "Reproducible mode is on, you must "
                    "pass a batch index when calling this synth"
                )
        return self._forward(*args, **kwargs)
>>>>>>> e9f9100a

    def test_step(self, batch, batch_idx):
        """
        This is boilerplate for lightning -- this is required by lightning Trainer
        when calling test, which we use to forward Synths on multi-gpu platforms
        """
        return 0.0

    @property
    def hyperparameters(self) -> OrderedDictType[Tuple[str, str, str], Any]:
        """
        Returns a dictionary of curve and symmetry hyperparameter values keyed
        on a tuple of the module name, parameter name, and hyperparameter name
        """
        hparams = []
        for (module_name, parameter_name), parameter in self.get_parameters().items():
            hparams.append(
                (
                    (module_name, parameter_name, "curve"),
                    parameter.parameter_range.curve,
                )
            )
            hparams.append(
                (
                    (module_name, parameter_name, "symmetric"),
                    parameter.parameter_range.symmetric,
                )
            )

        return OrderedDict(hparams)

    def set_hyperparameter(self, hyperparameter: Tuple[str, str, str], value: Any):
        """
        Set a hyperparameter. Pass in the module name, parameter name, and
        hyperparameter to set, and the value to set it to.
        """
        module = getattr(self, hyperparameter[0])
        parameter = module.get_parameter(hyperparameter[1])
        assert not ModuleParameter.is_parameter_frozen(parameter)
        setattr(parameter.parameter_range, hyperparameter[2], value)

    def randomize(self, seed: Optional[int] = None):
        """
        Randomize all parameters
        """
        parameters = [param for _, param in sorted(self.named_parameters())]

        # https://github.com/turian/torchsynth/issues/253
        assert self.batch_size == 64 or not self.synthconfig.reproducible

        if seed is not None:
            # Generate batch_size x parameter number of random values
            # Reseed the random number generator for every item in the batch
            cpu_rng = torch.Generator(device="cpu")
            new_values = []
            for i in range(self.batch_size):
                cpu_rng.manual_seed(seed * self.batch_size.numpy().item() + i)
                new_values.append(
                    torch.rand((len(parameters),), device="cpu", generator=cpu_rng)
                )

            # Move to device if necessary
            new_values = torch.stack(new_values, dim=1)
            if self.device.type != "cpu":
                new_values = new_values.pin_memory().to(self.device, non_blocking=True)

            # Set parameter data
            for i, parameter in enumerate(parameters):
                if not ModuleParameter.is_parameter_frozen(parameter):
                    parameter.data = new_values[i]
        else:
            assert not self.synthconfig.reproducible
            for parameter in parameters:
                if not ModuleParameter.is_parameter_frozen(parameter):
                    parameter.data.uniform_(0, 1)

        # Add seed to all modules
        for module in self._modules:
            self._modules[module].seed = seed

    def on_post_move_to_device(self) -> None:
        """
        LightningModule trigger after this Synth has been moved to a different device.
        Use this to update children SynthModules device settings
        """
        self.synthconfig.to(self.device)
        for module in self.modules():
            if isinstance(module, SynthModule):
                # TODO look into performance of calling to instead
                module.update_device(self.device)


class Voice(AbstractSynth):
    """
    In a synthesizer, one combination of VCO, VCA, VCF's is typically called a voice.
    """

    def __init__(self, synthconfig: Optional[SynthConfig] = None, *args, **kwargs):
        AbstractSynth.__init__(self, synthconfig=synthconfig, *args, **kwargs)

        # Register all modules as children
        self.add_synth_modules(
            [
                ("keyboard", MonophonicKeyboard),
                ("adsr_1", ADSR),
                ("adsr_2", ADSR),
                ("lfo_1", LFO),
                ("lfo_2", LFO),
                ("lfo_1_amp_adsr", ADSR),
                ("lfo_2_amp_adsr", ADSR),
                ("lfo_1_rate_adsr", ADSR),
                ("lfo_2_rate_adsr", ADSR),
                ("control_vca", ControlRateVCA),
                ("control_upsample", ControlRateUpsample),
                ("mod_matrix", ModulationMixer, {"n_input": 4, "n_output": 5}),
                ("vco_1", SineVCO),
                ("vco_2", SquareSawVCO),
                ("noise", Noise, {"seed": 13}),
                ("vca", VCA),
                ("mixer", AudioMixer, {"n_input": 3, "curves": [1.0, 1.0, 0.1]}),
            ]
        )

    def _forward(self) -> T:
        # The convention for triggering a note event is that it has
        # the same note_on_duration for both ADSRs.
        midi_f0, note_on_duration = self.keyboard()

        # ADSRs for modulating LFOs
        lfo_1_rate = self.lfo_1_rate_adsr(note_on_duration)
        lfo_2_rate = self.lfo_2_rate_adsr(note_on_duration)
        lfo_1_amp = self.lfo_1_amp_adsr(note_on_duration)
        lfo_2_amp = self.lfo_2_amp_adsr(note_on_duration)

        # Compute LFOs with envelopes
        lfo_1 = self.control_vca(self.lfo_1(lfo_1_rate), lfo_1_amp)
        lfo_2 = self.control_vca(self.lfo_2(lfo_2_rate), lfo_2_amp)

        # ADSRs for Oscillators and noise
        adsr_1 = self.adsr_1(note_on_duration)
        adsr_2 = self.adsr_2(note_on_duration)

        # Mix all modulation signals
        (vco_1_pitch, vco_1_amp, vco_2_pitch, vco_2_amp, noise_amp) = self.mod_matrix(
            adsr_1, adsr_2, lfo_1, lfo_2
        )

        # Upsample all the control signals
        vco_1_pitch = self.control_upsample(vco_1_pitch)
        vco_1_amp = self.control_upsample(vco_1_amp)
        vco_2_pitch = self.control_upsample(vco_2_pitch)
        vco_2_amp = self.control_upsample(vco_2_amp)
        noise_amp = self.control_upsample(noise_amp)

        # Create signal and with modulations and mix together
        vco_1_out = self.vca(self.vco_1(midi_f0, vco_1_pitch), vco_1_amp)
        vco_2_out = self.vca(self.vco_2(midi_f0, vco_2_pitch), vco_2_amp)
        noise_out = self.vca(self.noise(), noise_amp)

        return self.mixer(vco_1_out, vco_2_out, noise_out)<|MERGE_RESOLUTION|>--- conflicted
+++ resolved
@@ -174,7 +174,11 @@
                                     random way. If None (default), we just use
                                     the current module parameter settings.
         """
-<<<<<<< HEAD
+        if self.synthconfig.reproducible and batch_idx is None:
+            raise ValueError(
+                "Reproducible mode is on, you must "
+                "pass a batch index when calling this synth"
+            )
         if self.synthconfig.no_grad:
             with torch.no_grad():
                 if batch_idx is not None:
@@ -184,17 +188,6 @@
             if batch_idx is not None:
                 self.randomize(seed=batch_idx)
             return self._forward(*args, **kwargs)
-=======
-        if batch_idx is not None:
-            self.randomize(seed=batch_idx)
-        else:
-            if self.synthconfig.reproducible:
-                raise ValueError(
-                    "Reproducible mode is on, you must "
-                    "pass a batch index when calling this synth"
-                )
-        return self._forward(*args, **kwargs)
->>>>>>> e9f9100a
 
     def test_step(self, batch, batch_idx):
         """
