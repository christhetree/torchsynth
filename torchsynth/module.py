--- conflicted
+++ resolved
@@ -347,13 +347,7 @@
 
     Parameters
     ----------
-<<<<<<< HEAD
     synthglobals: TorchSynthGlobals        : global args, see TorchSynthModule
-=======
-    midi_f0 (T)     :   pitch value in 'midi' (69 = 440Hz).
-    mod_depth (T)   :   depth of the pitch modulation in semitones.
-    synthglobals (TorchSynthGlobals): global args, see TorchSynthModule
->>>>>>> ffbf363f
     phase (optional, T)       :   initial phase values
     """
 
@@ -376,25 +370,7 @@
         phase: Optional[T] = None,
         **kwargs: Dict[str, T],
     ):
-<<<<<<< HEAD
         super().__init__(synthglobals, **kwargs)
-=======
-        super().__init__(synthglobals)
-        self.add_parameters(
-            [
-                ModuleParameter(
-                    value=midi_f0,
-                    parameter_name="pitch",
-                    parameter_range=ModuleParameterRange(0.0, 127.0),
-                ),
-                ModuleParameter(
-                    value=mod_depth,
-                    parameter_name="mod_depth",
-                    parameter_range=ModuleParameterRange(0.0, 127.0),
-                ),
-            ]
-        )
->>>>>>> ffbf363f
 
         # Setup initial phase values
         if phase is not None:
@@ -460,16 +436,6 @@
     Simple VCO that generates a pitched sinusoid.
 
     Derives from TorchVCO, it simply implements a cosine function as oscillator.
-<<<<<<< HEAD
-=======
-
-    Parameters
-    ----------
-    midi_f0 (T)     :   pitch value in 'midi' (69 = 440Hz).
-    mod_depth (T)   :   depth of the pitch modulation in semitones.
-    phase (T)       :   initial phase values
-    synthglobals (TorchSynthGlobals): global args, see TorchSynthModule
->>>>>>> ffbf363f
     """
 
     def oscillator(self, argument: Signal) -> Signal:
@@ -486,16 +452,6 @@
     being modulated:
 
         modulation_index = frequency_deviation / modulation_frequency
-<<<<<<< HEAD
-=======
-
-    Parameters
-    ----------
-    midi_f0 (T)     :   pitch value in 'midi' (69 = 440Hz).
-    mod_depth (T)   :   depth of the frequency (0-127)
-    phase (T)       :   initial phase values
-    synthglobals (TorchSynthGlobals): global args, see TorchSynthModule
->>>>>>> ffbf363f
     """
 
     def make_control_as_frequency(self, mod_signal: Signal) -> Signal:
@@ -519,17 +475,6 @@
 
     Lazzarini, Victor, and Joseph Timoney. "New perspectives on distortion synthesis for
         virtual analog oscillators." Computer Music Journal 34, no. 1 (2010): 28-40.
-
-<<<<<<< HEAD
-=======
-    Parameters
-    ----------
-    midi_f0 (T)     :   pitch value in 'midi' (69 = 440Hz).
-    mod_depth (T)   :   depth of the pitch modulation in semitones.
-    shape (T)       :   Waveshape - square to saw [0,1]
-    phase (T)       :   initial phase values
-    synthglobals (TorchSynthGlobals): global args, see TorchSynthModule
->>>>>>> ffbf363f
     """
 
     parameter_ranges: List[ModuleParameterRange] = TorchVCO.parameter_ranges + [
@@ -560,13 +505,6 @@
 class TorchVCA(TorchSynthModule):
     """
     Voltage controlled amplifier.
-<<<<<<< HEAD
-=======
-
-    Parameters
-    ----------
-    synthglobals (TorchSynthGlobals): global args, see TorchSynthModule
->>>>>>> ffbf363f
     """
 
     def _forward(self, control_in: Signal, audio_in: Signal) -> Signal:
@@ -583,14 +521,6 @@
 class TorchNoise(TorchSynthModule):
     """
     Adds noise to a signal
-<<<<<<< HEAD
-=======
-
-    Parameters
-    ----------
-    ratio (float): mix ratio between the incoming signal and the produced noise
-    synthglobals (TorchSynthGlobals): global args, see TorchSynthModule
->>>>>>> ffbf363f
     """
 
     parameter_ranges: List[ModuleParameterRange] = [
